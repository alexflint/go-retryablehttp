// The retryablehttp package provides a familiar HTTP client interface with
// automatic retries and exponential backoff. It is a thin wrapper over the
// standard net/http client library and exposes nearly the same public API.
// This makes retryablehttp very easy to drop into existing programs.
//
// retryablehttp performs automatic retries under certain conditions. Mainly, if
// an error is returned by the client (connection errors etc), or if a 500-range
// response is received, then a retry is invoked. Otherwise, the response is
// returned and left to the caller to interpret.
//
// The main difference from net/http is that requests which take a request body
// (POST/PUT et. al) require an io.ReadSeeker to be provided. This enables the
// request body to be "rewound" if the initial request fails so that the full
// request can be attempted again.
package retryablehttp

import (
	"bytes"
	"fmt"
	"io"
	"io/ioutil"
	"log"
	"math"
	"math/rand"
	"net/http"
	"net/url"
	"os"
	"strings"
	"time"

	"github.com/hashicorp/go-cleanhttp"
)

var (
	// Default retry configuration
	defaultRetryWaitMin = 1 * time.Second
	defaultRetryWaitMax = 30 * time.Second
	defaultRetryMax     = 4

	// defaultClient is used for performing requests without explicitly making
	// a new client. It is purposely private to avoid modifications.
	defaultClient = NewClient()

	// We need to consume response bodies to maintain http connections, but
	// limit the size we consume to respReadLimit.
	respReadLimit = int64(4096)
)

// LenReader is an interface implemented by many in-memory io.Reader's. Used
// for automatically sending the right Content-Length header when possible.
type LenReader interface {
	Len() int
}

// Request is a type alias for http.Request for backwards compatibility with
// previous versions of this library.
type Request = http.Request

// NewRequest creates a new HTTP request. It returns http.NewRequest and
// exists only for backwards compatibility.
func NewRequest(method, url string, body io.Reader) (*Request, error) {
	return http.NewRequest(method, url, body)
}

// RequestLogHook allows a function to run before each retry. The HTTP
// request which will be made, and the retry number (0 for the initial
// request) are available to users. The internal logger is exposed to
// consumers.
type RequestLogHook func(*log.Logger, *http.Request, int)

// ResponseLogHook is like RequestLogHook, but allows running a function
// on each HTTP response. This function will be invoked at the end of
// every HTTP request executed, regardless of whether a subsequent retry
// needs to be performed or not. If the response body is read or closed
// from this method, this will affect the response returned from Do().
type ResponseLogHook func(*log.Logger, *http.Response)

// CheckRetry specifies a policy for handling retries. It is called
// following each request with the response and error values returned by
// the http.Client. If CheckRetry returns false, the Client stops retrying
// and returns the response to the caller. If CheckRetry returns an error,
// that error value is returned in lieu of the error from the request. The
// Client will close any response body when retrying, but if the retry is
// aborted it is up to the CheckResponse callback to properly close any
// response body before returning.
type CheckRetry func(resp *http.Response, err error) (bool, error)

// Backoff specifies a policy for how long to wait between retries.
// It is called after a failing request to determine the amount of time
// that should pass before trying again.
type Backoff func(min, max time.Duration, attemptNum int, resp *http.Response) time.Duration

// ErrorHandler is called if retries are expired, containing the last status
// from the http library. If not specified, default behavior for the library is
// to close the body and return an error indicating how many tries were
// attempted. If overriding this, be sure to close the body if needed.
type ErrorHandler func(resp *http.Response, err error, numTries int) (*http.Response, error)

// Client is used to make HTTP requests. It adds additional functionality
// like automatic retries to tolerate minor outages.
type Client struct {
	HTTPClient *http.Client // Internal HTTP client.
	Logger     *log.Logger  // Customer logger instance.

	RetryWaitMin time.Duration // Minimum time to wait
	RetryWaitMax time.Duration // Maximum time to wait
	RetryMax     int           // Maximum number of retries

	// RequestLogHook allows a user-supplied function to be called
	// before each retry.
	RequestLogHook RequestLogHook

	// ResponseLogHook allows a user-supplied function to be called
	// with the response from each HTTP request executed.
	ResponseLogHook ResponseLogHook

	// CheckRetry specifies the policy for handling retries, and is called
	// after each request. The default policy is DefaultRetryPolicy.
	CheckRetry CheckRetry

	// Backoff specifies the policy for how long to wait between retries
	Backoff Backoff

	// ErrorHandler specifies the custom error handler to use, if any
	ErrorHandler ErrorHandler
}

// NewClient creates a new Client with default settings.
func NewClient() *Client {
	return &Client{
		HTTPClient:   cleanhttp.DefaultClient(),
		Logger:       log.New(os.Stderr, "", log.LstdFlags),
		RetryWaitMin: defaultRetryWaitMin,
		RetryWaitMax: defaultRetryWaitMax,
		RetryMax:     defaultRetryMax,
		CheckRetry:   DefaultRetryPolicy,
		Backoff:      DefaultBackoff,
	}
}

// DefaultRetryPolicy provides a default callback for Client.CheckRetry, which
// will retry on connection errors and server errors.
func DefaultRetryPolicy(resp *http.Response, err error) (bool, error) {
	if err != nil {
		return true, err
	}
	// Check the response code. We retry on 500-range responses to allow
	// the server time to recover, as 500's are typically not permanent
	// errors and may relate to outages on the server side. This will catch
	// invalid response codes as well, like 0 and 999.
	if resp.StatusCode == 0 || resp.StatusCode >= 500 {
		return true, nil
	}

	return false, nil
}

// DefaultBackoff provides a default callback for Client.Backoff which
// will perform exponential backoff based on the attempt number and limited
// by the provided minimum and maximum durations.
func DefaultBackoff(min, max time.Duration, attemptNum int, resp *http.Response) time.Duration {
	mult := math.Pow(2, float64(attemptNum)) * float64(min)
	sleep := time.Duration(mult)
	if float64(sleep) != mult || sleep > max {
		sleep = max
	}
	return sleep
}

<<<<<<< HEAD
// nopCloser is like ioutil.NopCloser except it preserves Seek
type nopCloser struct {
	io.ReadSeeker
}

func (nopCloser) Close() error { return nil }

func (c nopCloser) Seek(offset int64, whence int) (int64, error) {
	return c.ReadSeeker.Seek(offset, whence)
}

// Do wraps calling an HTTP method with retries.
func (c *Client) Do(req *http.Request) (*http.Response, error) {
	c.Logger.Printf("[DEBUG] %s %s", req.Method, req.URL)
=======
// LinearJitterBackoff provides a callback for Client.Backoff which will
// perform linear backoff based on the attempt number and with jitter to
// prevent a thundering herd.
//
// min and max here are *not* absolute values. The number to be multipled by
// the attempt number will be chosen at random from between them, thus they are
// bounding the jitter.
//
// For instance:
// * To get strictly linear backoff of one second increasing each retry, set
// both to one second (1s, 2s, 3s, 4s, ...)
// * To get a small amount of jitter centered around one second increasing each
// retry, set to around one second, such as a min of 800ms and max of 1200ms
// (892ms, 2102ms, 2945ms, 4312ms, ...)
// * To get extreme jitter, set to a very wide spread, such as a min of 100ms
// and a max of 20s (15382ms, 292ms, 51321ms, 35234ms, ...)
func LinearJitterBackoff(min, max time.Duration, attemptNum int, resp *http.Response) time.Duration {
	// attemptNum always starts at zero but we want to start at 1 for multiplication
	attemptNum++

	if max <= min {
		// Unclear what to do here, or they are the same, so return min *
		// attemptNum
		return min * time.Duration(attemptNum)
	}

	// Seed rand; doing this every time is fine
	rand := rand.New(rand.NewSource(int64(time.Now().Nanosecond())))

	// Pick a random number that lies somewhere between the min and max and
	// multiply by the attemptNum. attemptNum starts at zero so we always
	// increment here.
	return time.Duration((rand.Int63() % int64(max-min)) * int64(attemptNum))
}

// PassthroughErrorHandler is an ErrorHandler that directly passes through the
// values from the net/http library for the final request. The body is not
// closed.
func PassthroughErrorHandler(resp *http.Response, err error, _ int) (*http.Response, error) {
	return resp, err
}

// Do wraps calling an HTTP method with retries.
func (c *Client) Do(req *Request) (*http.Response, error) {
	if c.Logger != nil {
		c.Logger.Printf("[DEBUG] %s %s", req.Method, req.URL)
	}

	var resp *http.Response
	var err error
>>>>>>> 7d12bb7d

	if req.Body != nil {
		// below we will prevent net/http from closing the request body after
		// the first try, which means we must take responsibility for closing it
		// after we are done retrying
		defer req.Body.Close()

		// if body is not rewindable then read it to a buffer that is rewindable
		if readSeeker, ok := req.Body.(io.ReadSeeker); ok {
			// always override any underlying Close function on req.Body so that
			// net/http does not close it after the first try
			req.Body = nopCloser{readSeeker}
		} else {
			buf, err := ioutil.ReadAll(req.Body)
			if err != nil {
				return nil, err
			}
			req.Body = nopCloser{bytes.NewReader(buf)}
		}
	}

	for i := 0; ; i++ {
		var code int // HTTP response code

		// Always rewind the request body when non-nil.
		if req.Body != nil && i > 0 {
			// this type cast will always succeed due to the steps above
			if _, err := req.Body.(io.Seeker).Seek(0, 0); err != nil {
				return nil, fmt.Errorf("failed to seek body: %v", err)
			}
		}

		if c.RequestLogHook != nil {
			c.RequestLogHook(c.Logger, req, i)
		}

		// Attempt the request
<<<<<<< HEAD
		resp, err := c.HTTPClient.Do(req)
=======
		resp, err = c.HTTPClient.Do(req.Request)
		if resp != nil {
			code = resp.StatusCode
		}
>>>>>>> 7d12bb7d

		// Check if we should continue with retries.
		checkOK, checkErr := c.CheckRetry(resp, err)

		// Never retry on context cancellation. Unfortunately this check cannot
		// go in CheckRetry because certain connection refused errors return
		// context.Cancelled, but the thing being cancelled is not the request.
		if err := req.Context().Err(); err != nil {
			checkErr = err
			checkOK = false
		}

		if err != nil {
			if c.Logger != nil {
				c.Logger.Printf("[ERR] %s %s request failed: %v", req.Method, req.URL, err)
			}
		} else {
			// Call this here to maintain the behavior of logging all requests,
			// even if CheckRetry signals to stop.
			if c.ResponseLogHook != nil {
				// Call the response logger function if provided.
				c.ResponseLogHook(c.Logger, resp)
			}
		}

		// Now decide if we should continue.
		if !checkOK {
			if checkErr != nil {
				err = checkErr
			}
			return resp, err
		}

		// We do this before drainBody beause there's no need for the I/O if
		// we're breaking out
		remain := c.RetryMax - i
		if remain == 0 {
			break
		}

		// We're going to retry, consume any response to reuse the connection.
		if err == nil && resp != nil {
			c.drainBody(resp.Body)
		}

		wait := c.Backoff(c.RetryWaitMin, c.RetryWaitMax, i, resp)
		desc := fmt.Sprintf("%s %s", req.Method, req.URL)
		if code > 0 {
			desc = fmt.Sprintf("%s (status: %d)", desc, code)
		}
		if c.Logger != nil {
			c.Logger.Printf("[DEBUG] %s: retrying in %s (%d left)", desc, wait, remain)
		}
		time.Sleep(wait)
	}

	if c.ErrorHandler != nil {
		return c.ErrorHandler(resp, err, c.RetryMax+1)
	}

	// By default, we close the response body and return an error without
	// returning the response
	if resp != nil {
		resp.Body.Close()
	}
	return nil, fmt.Errorf("%s %s giving up after %d attempts",
		req.Method, req.URL, c.RetryMax+1)
}

// Try to read the response body so we can reuse this connection.
func (c *Client) drainBody(body io.ReadCloser) {
	defer body.Close()
	_, err := io.Copy(ioutil.Discard, io.LimitReader(body, respReadLimit))
	if err != nil {
		if c.Logger != nil {
			c.Logger.Printf("[ERR] error reading response body: %v", err)
		}
	}
}

// Get is a shortcut for doing a GET request without making a new client.
func Get(url string) (*http.Response, error) {
	return defaultClient.Get(url)
}

// Get is a convenience helper for doing simple GET requests.
func (c *Client) Get(url string) (*http.Response, error) {
	req, err := NewRequest("GET", url, nil)
	if err != nil {
		return nil, err
	}
	return c.Do(req)
}

// Head is a shortcut for doing a HEAD request without making a new client.
func Head(url string) (*http.Response, error) {
	return defaultClient.Head(url)
}

// Head is a convenience method for doing simple HEAD requests.
func (c *Client) Head(url string) (*http.Response, error) {
	req, err := NewRequest("HEAD", url, nil)
	if err != nil {
		return nil, err
	}
	return c.Do(req)
}

// Post is a shortcut for doing a POST request without making a new client.
func Post(url, bodyType string, body io.Reader) (*http.Response, error) {
	return defaultClient.Post(url, bodyType, body)
}

// Post is a convenience method for doing simple POST requests.
func (c *Client) Post(url, bodyType string, body io.Reader) (*http.Response, error) {
	req, err := http.NewRequest("POST", url, body)
	if err != nil {
		return nil, err
	}
	req.Header.Set("Content-Type", bodyType)
	return c.Do(req)
}

// PostForm is a shortcut to perform a POST with form data without creating
// a new client.
func PostForm(url string, data url.Values) (*http.Response, error) {
	return defaultClient.PostForm(url, data)
}

// PostForm is a convenience method for doing simple POST operations using
// pre-filled url.Values form data.
func (c *Client) PostForm(url string, data url.Values) (*http.Response, error) {
	return c.Post(url, "application/x-www-form-urlencoded", strings.NewReader(data.Encode()))
}<|MERGE_RESOLUTION|>--- conflicted
+++ resolved
@@ -167,22 +167,6 @@
 	return sleep
 }
 
-<<<<<<< HEAD
-// nopCloser is like ioutil.NopCloser except it preserves Seek
-type nopCloser struct {
-	io.ReadSeeker
-}
-
-func (nopCloser) Close() error { return nil }
-
-func (c nopCloser) Seek(offset int64, whence int) (int64, error) {
-	return c.ReadSeeker.Seek(offset, whence)
-}
-
-// Do wraps calling an HTTP method with retries.
-func (c *Client) Do(req *http.Request) (*http.Response, error) {
-	c.Logger.Printf("[DEBUG] %s %s", req.Method, req.URL)
-=======
 // LinearJitterBackoff provides a callback for Client.Backoff which will
 // perform linear backoff based on the attempt number and with jitter to
 // prevent a thundering herd.
@@ -225,15 +209,25 @@
 	return resp, err
 }
 
+// nopCloser is like ioutil.NopCloser except it preserves Seek
+type nopCloser struct {
+	io.ReadSeeker
+}
+
+func (nopCloser) Close() error { return nil }
+
+func (c nopCloser) Seek(offset int64, whence int) (int64, error) {
+	return c.ReadSeeker.Seek(offset, whence)
+}
+
 // Do wraps calling an HTTP method with retries.
-func (c *Client) Do(req *Request) (*http.Response, error) {
+func (c *Client) Do(req *http.Request) (*http.Response, error) {
 	if c.Logger != nil {
 		c.Logger.Printf("[DEBUG] %s %s", req.Method, req.URL)
 	}
 
 	var resp *http.Response
 	var err error
->>>>>>> 7d12bb7d
 
 	if req.Body != nil {
 		// below we will prevent net/http from closing the request body after
@@ -271,14 +265,10 @@
 		}
 
 		// Attempt the request
-<<<<<<< HEAD
-		resp, err := c.HTTPClient.Do(req)
-=======
-		resp, err = c.HTTPClient.Do(req.Request)
+		resp, err = c.HTTPClient.Do(req)
 		if resp != nil {
 			code = resp.StatusCode
 		}
->>>>>>> 7d12bb7d
 
 		// Check if we should continue with retries.
 		checkOK, checkErr := c.CheckRetry(resp, err)
